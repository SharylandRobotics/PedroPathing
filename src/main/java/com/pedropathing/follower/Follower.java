package com.pedropathing.follower;

import com.bylazar.ftcontrol.panels.integration.TelemetryManager;
import com.pedropathing.control.FilteredPIDFCoefficients;
import com.pedropathing.control.PIDFCoefficients;
import com.pedropathing.drivetrain.Drivetrain;
import com.pedropathing.paths.PathConstraints;
import com.pedropathing.paths.PathPoint;
import com.pedropathing.util.DashboardPoseTracker;
import com.qualcomm.robotcore.hardware.HardwareMap;

import com.pedropathing.localization.Localizer;
import com.pedropathing.geometry.Pose;
import com.pedropathing.localization.PoseTracker;
import com.pedropathing.geometry.BezierPoint;
import com.pedropathing.math.MathFunctions;
import com.pedropathing.paths.Path;
import com.pedropathing.paths.PathBuilder;
import com.pedropathing.paths.PathCallback;
import com.pedropathing.paths.PathChain;
import com.pedropathing.math.Vector;
import com.qualcomm.robotcore.util.ElapsedTime;

/**
 * This is the Follower class. It handles the actual following of the paths and all the on-the-fly
 * calculations that are relevant for movement.
 *
 * @author Anyi Lin - 10158 Scott's Bots
 * @author Baron Henderson - 20077 The Indubitables
 * @author Aaron Yang - 10158 Scott's Bots
 * @author Harrison Womack - 10158 Scott's Bots
 * @version 1.1.0, 5/1/2025
 */
public class Follower {
    public FollowerConstants constants;
    public PathConstraints pathConstraints;
    public PoseTracker poseTracker;
    public ErrorCalculator errorCalculator;
    public VectorCalculator vectorCalculator;
    public Drivetrain drivetrain;
    private final DashboardPoseTracker dashboardPoseTracker;

    private Pose currentPose;
    private PathPoint closestPose;
    private Path currentPath;
    private PathChain currentPathChain;

    private int BEZIER_CURVE_SEARCH_LIMIT;
    private int chainIndex;
    private boolean followingPathChain, holdingPosition, isBusy, isTurning, reachedParametricPathEnd, holdPositionAtEnd, teleopDrive;
    private boolean automaticHoldEnd;
    private double globalMaxPower = 1, centripetalScaling;
    private double holdPointTranslationalScaling, holdPointHeadingScaling, turnHeadingErrorThreshold;
    private long reachedParametricPathEndTime;
    public boolean useTranslational = true;
    public boolean useCentripetal = true;
    public boolean useHeading = true;
    public boolean useDrive = true;
    private ElapsedTime zeroVelocityDetectedTimer;
    private Runnable resetFollowing = null;

    /**
     * This creates a new Follower given a HardwareMap.
     * @param hardwareMap HardwareMap required
     * @param constants FollowerConstants to use
     * @param localizer Localizer to use
     * @param drivetrain Drivetrain to use
     * @param pathConstraints PathConstraints to use
     */
    public Follower(HardwareMap hardwareMap, FollowerConstants constants, Localizer localizer, Drivetrain drivetrain, PathConstraints pathConstraints) {
        this.constants = constants;
        this.pathConstraints = pathConstraints;

        poseTracker = new PoseTracker(hardwareMap, localizer);
        errorCalculator = new ErrorCalculator(constants);
        vectorCalculator = new VectorCalculator(constants);
        this.drivetrain = drivetrain;

        dashboardPoseTracker = new DashboardPoseTracker(poseTracker);

        BEZIER_CURVE_SEARCH_LIMIT = constants.BEZIER_CURVE_SEARCH_LIMIT;
        holdPointTranslationalScaling = constants.holdPointTranslationalScaling;
        holdPointHeadingScaling = constants.holdPointHeadingScaling;
        centripetalScaling = constants.centripetalScaling;
        turnHeadingErrorThreshold = constants.turnHeadingErrorThreshold;
        automaticHoldEnd = constants.automaticHoldEnd;

        breakFollowing();
    }

    /**
     * This creates a new Follower given a HardwareMap.
     * @param hardwareMap HardwareMap required
     * @param constants FollowerConstants to use
     * @param localizer Localizer to use
     * @param drivetrain Drivetrain to use
     */
    public Follower(HardwareMap hardwareMap, FollowerConstants constants, Localizer localizer, Drivetrain drivetrain) {
        this(hardwareMap, constants, localizer, drivetrain, PathConstraints.defaultConstraints);
    }

    public void setCentripetalScaling(double set) {
        centripetalScaling = set;
    }

    /**
     * This sets the maximum power the motors are allowed to use.
     *
     * @param set This caps the motor power from [0, 1].
     */
    public void setMaxPower(double set) {
        globalMaxPower = set;
        drivetrain.setMaxPowerScaling(set);
    }

    /**
     * This gets a Point from the current Path from a specified t-value.
     *
     * @return returns the Point.
     */
    public Pose getPointFromPath(double t) {
        if (currentPath != null) {
            return currentPath.getPoint(t);
        } else {
            return null;
        }
    }

    /**
     * This sets the current pose in the PoseTracker without using offsets.
     *
     * @param pose The pose to set the current pose to.
     */
    public void setPose(Pose pose) {
        poseTracker.setPose(pose);
    }

    /**
     * This returns the current pose from the PoseTracker.
     *
     * @return returns the pose
     */
    public Pose getPose() {
        return poseTracker.getPose();
    }

    /**
     * This returns the current velocity of the robot as a Vector.
     *
     * @return returns the current velocity as a Vector.
     */
    public Vector getVelocity() {
        return poseTracker.getVelocity();
    }

    /**
     * This sets the starting pose. Do not run this after moving at all.
     *
     * @param pose the pose to set the starting pose to.
     */
    public void setStartingPose(Pose pose) {
        poseTracker.setStartingPose(pose);
    }

    /**
     * This holds a Point.
     *
     * @param point   the Point to stay at.
     * @param heading the heading to face.
     */
    public void holdPoint(BezierPoint point, double heading) {
        breakFollowing();
        holdingPosition = true;
        isBusy = false;
        followingPathChain = false;
        currentPath = new Path(point);
        currentPath.setConstantHeadingInterpolation(heading);
        closestPose = updateClosestPose(poseTracker.getPose(), 1);
    }

    /**
     * This holds a Point.
     *
     * @param pose the Point (as a Pose) to stay at.
     */
    public void holdPoint(Pose pose) {
        holdPoint(new BezierPoint(pose), pose.getHeading());
    }

    /**
     * This follows a Path.
     * This also makes the Follower hold the last Point on the Path.
     *
     * @param path the Path to follow.
     * @param holdEnd this makes the Follower hold the last Point on the Path.
     */
    public void followPath(Path path, boolean holdEnd) {
        drivetrain.setMaxPowerScaling(globalMaxPower);
        breakFollowing();
        holdPositionAtEnd = holdEnd;
        isBusy = true;
        followingPathChain = false;
        currentPath = path;
        closestPose = updateClosestPose(poseTracker.getPose(), BEZIER_CURVE_SEARCH_LIMIT);
    }

    /**
     * This follows a Path.
     *
     * @param path the Path to follow.
     */
    public void followPath(Path path) {
        followPath(path, automaticHoldEnd);
    }

    /**
     * This follows a PathChain. Drive vector projection is only done on the last Path.
     * This also makes the Follower hold the last Point on the PathChain.
     *
     * @param pathChain the PathChain to follow.
     * @param holdEnd this makes the Follower hold the last Point on the PathChain.
     */
    public void followPath(PathChain pathChain, boolean holdEnd) {
        followPath(pathChain, globalMaxPower, holdEnd);
    }

    /**
     * This follows a PathChain. Drive vector projection is only done on the last Path.
     *
     * @param pathChain the PathChain to follow.
     */
    public void followPath(PathChain pathChain) {
        followPath(pathChain, automaticHoldEnd);
    }

    /**
     * This follows a PathChain. Drive vector projection is only done on the last Path.
     * This also makes the Follower hold the last Point on the PathChain.
     *
     * @param pathChain the PathChain to follow.
     * @param maxPower the max power of the Follower for this path
     * @param holdEnd this makes the Follower hold the last Point on the PathChain.
     */
    public void followPath(PathChain pathChain, double maxPower, boolean holdEnd) {
        drivetrain.setMaxPowerScaling(maxPower);
        breakFollowing();
        holdPositionAtEnd = holdEnd;
        isBusy = true;
        followingPathChain = true;
        chainIndex = 0;
        currentPathChain = pathChain;
        currentPath = pathChain.getPath(chainIndex);
        closestPose = updateClosestPose(poseTracker.getPose(), BEZIER_CURVE_SEARCH_LIMIT);
        currentPathChain.resetCallbacks();

        for (PathCallback callback : currentPathChain.getCallbacks()) {
            if (callback.getPathIndex() == chainIndex) {
                callback.initialize();
            }
        }
    }

    /**
     * Resumes pathing, can only be called after pausePathFollowing()
     */
    public void resumePathFollowing() {
        if (resetFollowing != null) {
            resetFollowing.run();
            resetFollowing = null;
            isBusy = true;
<<<<<<< HEAD
            closestPose = currentPath.updateClosestPose(poseTracker.getPose(), BEZIER_CURVE_SEARCH_LIMIT);
=======
            closestPose = updateClosestPose(poseTracker.getPose(), constants.BEZIER_CURVE_SEARCH_LIMIT);
>>>>>>> 229684d0
        }
    }

    /**
     * Pauses pathing, can only be restarted with resumePathFollowing
     */
    public void pausePathFollowing() {
        isBusy = false;

        boolean prevHoldEnd = holdPositionAtEnd;

        if (followingPathChain && currentPathChain != null) {
            PathChain lastChain = currentPathChain;
            int lastIndex = chainIndex;

            resetFollowing = () -> {
                followingPathChain = true;
                chainIndex = lastIndex;
                currentPathChain = lastChain;
                holdPositionAtEnd = prevHoldEnd;
                currentPath = currentPathChain.getPath(lastIndex);
            };
        } else if (currentPath != null) {
            Path lastPath = currentPath;

            resetFollowing = () -> {
                holdPositionAtEnd = prevHoldEnd;
                currentPath = lastPath;
            };
        }

        holdPoint(getPose());
    }

    /**
     * This starts teleop drive control.
     */
    public void startTeleopDrive() {
        breakFollowing();
        teleopDrive = true;
        drivetrain.startTeleopDrive();
    }

    /**
     * This starts teleop drive control.
     */
    public void startTeleopDrive(boolean useBrakeMode) {
        breakFollowing();
        teleopDrive = true;
        drivetrain.startTeleopDrive(useBrakeMode);
    }

    /**
     * This sets the Teleop drive movement vectors
     */
    public void setTeleOpDrive(double forward, double strafe, double turn, boolean isRobotCentric) {
        vectorCalculator.setTeleOpMovementVectors(forward, strafe, turn, isRobotCentric);
    }

    /** Updates variables used by the Follower from Constants. */
    public void updateConstants() {
        BEZIER_CURVE_SEARCH_LIMIT = constants.BEZIER_CURVE_SEARCH_LIMIT;
        holdPointTranslationalScaling = constants.holdPointTranslationalScaling;
        holdPointHeadingScaling = constants.holdPointHeadingScaling;
        centripetalScaling = constants.centripetalScaling;
        turnHeadingErrorThreshold = constants.turnHeadingErrorThreshold;
        automaticHoldEnd = constants.automaticHoldEnd;
    }

    /** Calls an update to the PoseTracker, which updates the robot's current position estimate. */
    public void updatePose() {
        poseTracker.update();
        currentPose = poseTracker.getPose();
        dashboardPoseTracker.update();
    }

    public void updateDrivetrain() {
        drivetrain.updateConstants();
    }

    /** Calls an update to the ErrorCalculator, which updates the robot's current error. */
    public void updateErrors() {
        errorCalculator.update(currentPose, currentPath, currentPathChain, followingPathChain, closestPose.getPose(), poseTracker.getVelocity(), chainIndex, drivetrain.xMovement());
    }

    /** Calls an update to the VectorCalculator, which updates the robot's current vectors to correct. */
    public void updateVectors() {
        vectorCalculator.update(useDrive, useHeading, useCentripetal, useTranslational, teleopDrive, chainIndex, drivetrain.getMaxPowerScaling(), followingPathChain, centripetalScaling, currentPose, closestPose.getPose(), poseTracker.getVelocity(), currentPath, currentPathChain, errorCalculator.getDriveError(), errorCalculator.getHeadingError());
    }

    public void updateErrorAndVectors() { updateErrors(); updateVectors();}


    /**
     * This calls an update to the PoseTracker, which updates the robot's current position estimate.
     * This also updates all the Follower's PIDFs, which updates the motor powers.
     */
    public void update() {
        updatePose();
        updateErrors();
        updateVectors();
        updateDrivetrain();

        if (teleopDrive) {
            updateErrorAndVectors();
            drivetrain.getAndRunDrivePowers(getCentripetalForceCorrection(), getTeleopHeadingVector(), getTeleopDriveVector(), poseTracker.getPose().getHeading());
            return;
        }
        if (currentPath == null) {
            return;
        }
        if (holdingPosition) {
            closestPose = updateClosestPose(poseTracker.getPose(), 1);
            updateErrorAndVectors();
            drivetrain.getAndRunDrivePowers(MathFunctions.scalarMultiplyVector(getTranslationalCorrection(), holdPointTranslationalScaling), MathFunctions.scalarMultiplyVector(getHeadingVector(), holdPointHeadingScaling), new Vector(), poseTracker.getPose().getHeading());

            if(getHeadingError() < turnHeadingErrorThreshold && isTurning) {
                isTurning = false;
                isBusy = false;
            }
            return;
        }
        if (isBusy) {
            closestPose = updateClosestPose(poseTracker.getPose(), BEZIER_CURVE_SEARCH_LIMIT);

            if (followingPathChain) updateCallbacks();

            updateErrorAndVectors();
            drivetrain.getAndRunDrivePowers(getCorrectiveVector(), getHeadingVector(), getDriveVector(), poseTracker.getPose().getHeading());
        }

        // try to fix the robot stop near the end issue
        // if robot is almost reach the end and velocity is close to zero
        // then, break the following if other criteria meet
        if (poseTracker.getVelocity().getMagnitude() < 1.0 && currentPath.getClosestPointTValue() > 0.8
                && zeroVelocityDetectedTimer == null && isBusy) {
            zeroVelocityDetectedTimer = new ElapsedTime(ElapsedTime.Resolution.MILLISECONDS);
        }

        if (!(
            currentPath.isAtParametricEnd()
            || (
                zeroVelocityDetectedTimer != null
                && zeroVelocityDetectedTimer.milliseconds() > 500.0
            )
        )) {
            return;
        }
        if (followingPathChain && chainIndex < currentPathChain.size() - 1) {
            // Not at last path, keep going
            breakFollowing();
            isBusy = true;
            followingPathChain = true;
            chainIndex++;
            currentPath = currentPathChain.getPath(chainIndex);
            closestPose = updateClosestPose(poseTracker.getPose(), BEZIER_CURVE_SEARCH_LIMIT);
            updateErrorAndVectors();

            for (PathCallback callback : currentPathChain.getCallbacks()) {
                if (callback.getPathIndex() == chainIndex) {
                    callback.initialize();
                }
            }

            return;
        }
        // At last path, run some end detection stuff
        // set isBusy to false if at end
        if (!reachedParametricPathEnd) {
            reachedParametricPathEnd = true;
            reachedParametricPathEndTime = System.currentTimeMillis();
        }
        updateErrorAndVectors();
        if (!(
            (
                System.currentTimeMillis() - reachedParametricPathEndTime
                > currentPath.getPathEndTimeoutConstraint()
            )
            || (
                poseTracker.getVelocity().getMagnitude()
                < currentPath.getPathEndVelocityConstraint()
            )
            && (
                MathFunctions.distance(poseTracker.getPose(), closestPose.getPose())
                < currentPath.getPathEndTranslationalConstraint()
            )
            && (
                MathFunctions.getSmallestAngleDifference(poseTracker.getPose().getHeading(), currentPath.getClosestPointHeadingGoal())
                < currentPath.getPathEndHeadingConstraint()
            )
        )) {
            return;
        }
        if (holdPositionAtEnd) {
            holdPositionAtEnd = false;
            holdPoint(new BezierPoint(currentPath.getLastControlPoint()), currentPath.getHeadingGoal(1));
        } else {
            breakFollowing();
        }
    }

    /** This checks if any PathCallbacks should be run right now, and runs them if applicable. */
    public void updateCallbacks() {
        for (PathCallback callback : currentPathChain.getCallbacks()) {
            if (!callback.isCompleted() && callback.isReady()) {
                callback.run();
            }
        }
    }

    /** This resets the PIDFs and stops following the current Path. */
    public void breakFollowing() {
        errorCalculator.breakFollowing();
        vectorCalculator.breakFollowing();
        drivetrain.breakFollowing();
        teleopDrive = false;
        holdingPosition = false;
        isBusy = false;
        reachedParametricPathEnd = false;
        zeroVelocityDetectedTimer = null;
    }

    /**
     * This returns if the Follower is currently following a Path or a PathChain.
     * @return returns if the Follower is busy.
     */
    public boolean isBusy() {
        return isBusy;
    }

    /**
     * This returns the closest pose to the robot on the Path the Follower is currently following.
     * This closest pose is calculated through a binary search method with some specified number of
     * steps to search. By default, 10 steps are used, which should be more than enough.
     * @return returns the closest pose.
     */
    public PathPoint getClosestPose() {
        return closestPose;
    }

    /**
     * This returns whether the follower is at the parametric end of its current Path.
     * The parametric end is determined by if the closest Point t-value is greater than some specified
     * end t-value.
     * If running a PathChain, this returns true only if at parametric end of last Path in the PathChain.
     * @return returns whether the Follower is at the parametric end of its Path.
     */
    public boolean atParametricEnd() {
        if (followingPathChain) {
            if (chainIndex == currentPathChain.size() - 1) return currentPath.isAtParametricEnd();
            return false;
        }
        return currentPath.isAtParametricEnd();
    }

    /**
     * This returns the t value of the closest point on the current Path to the robot
     * In the absence of a current Path, it returns 1.0.
     * @return returns the current t value.
     */
    public double getCurrentTValue() {
        if (isBusy) return currentPath.getClosestPointTValue();
        return 1.0;
    }

    /**
     * This returns the current path number. For following Paths, this will return 0. For PathChains,
     * this will return the current path number. For holding Points, this will also return 0.
     * @return returns the current path number.
     */
    public double getCurrentPathNumber() {
        if (!followingPathChain) return 0;
        return chainIndex;
    }

    /**
     * This returns a new PathBuilder object for easily building PathChains.
     * @return returns a new PathBuilder object.
     */
    public PathBuilder pathBuilder(PathConstraints constraints) {
        return new PathBuilder(constraints, this);
    }

    /**
     * This returns a new PathBuilder object for easily building PathChains.
     * @return returns a new PathBuilder object.
     */
    public PathBuilder pathBuilder() {
        return new PathBuilder(this);
    }

    /**
     * This returns the total number of radians the robot has turned.
     * @return the total heading.
     */
    public double getTotalHeading() {
        return poseTracker.getTotalHeading();
    }

    /**
     * This returns the current Path the Follower is following. This can be null.
     * @return returns the current Path.
     */
    public Path getCurrentPath() {
        return currentPath;
    }

    //Thanks to team 21229 Quality Control for creating this algorithm to detect if the robot is stuck.
    /** @return true if the robot is stuck and false otherwise */
    public boolean isRobotStuck() {
        return zeroVelocityDetectedTimer != null;
    }

    public boolean isLocalizationNAN() {
        return poseTracker.getLocalizer().isNAN();
    }

    /** Turns a certain amount of degrees left
     * @param radians the amount of radians to turn
     * @param isLeft true if turning left, false if turning right
     */
    public void turn(double radians, boolean isLeft) {
        Pose temp = new Pose(getPose().getX(), getPose().getY(), getPose().getHeading() + (isLeft ? radians : -radians));
        holdPoint(temp);
        isTurning = true;
        isBusy = true;
    }

    /** Turns to a specific heading
     * @param radians the heading in radians to turn to
     */
    public void turnTo(double radians) {
        holdPoint(new Pose(getPose().getX(), getPose().getY(), radians));
        isTurning = true;
        isBusy = true;
    }

    /** Turns to a specific heading in degrees
     * @param degrees the heading in degrees to turn to
     */
    public void turnToDegrees(double degrees) {
        turnTo(Math.toRadians(degrees));
    }

    /** Turns a certain amount of degrees left
     * @param degrees the amount of degrees to turn
     * @param isLeft true if turning left, false if turning right
     */
    public void turnDegrees(double degrees, boolean isLeft) {
        turn(Math.toRadians(degrees), isLeft);
    }

    public boolean isTurning() {
        return isTurning;
    }

    /**
     * Checks if the robot is at a certain pose within certain tolerances
     * @param pose Pose to compare with the current pose
     * @param xTolerance Tolerance for the x position
     * @param yTolerance Tolerance for the y position
     * @param headingTolerance Tolerance for the heading
     */
    public boolean atPose(Pose pose, double xTolerance, double yTolerance, double headingTolerance) {
        return Math.abs(pose.getX() - getPose().getX()) < xTolerance && Math.abs(pose.getY() - getPose().getY()) < yTolerance && Math.abs(pose.getHeading() - getPose().getHeading()) < headingTolerance;
    }

    /**
     * Checks if the robot is at a certain pose within certain tolerances
     * @param pose Pose to compare with the current pose
     * @param xTolerance Tolerance for the x position
     * @param yTolerance Tolerance for the y position
     */
    public boolean atPose(Pose pose, double xTolerance, double yTolerance) {
        return Math.abs(pose.getX() - getPose().getX()) < xTolerance && Math.abs(pose.getY() - getPose().getY()) < yTolerance;
    }

    /**
     * Sets the maximum power that can be used by the Drivetrain.
     * @param maxPowerScaling setting the max power scaling
     */
    public void setMaxPowerScaling(double maxPowerScaling) {
        drivetrain.setMaxPowerScaling(maxPowerScaling);
    }

    /**
     * Gets the maximum power that can be used by the drive vector scaler. Ranges between 0 and 1.
     *
     * @return returns the max power scaling
     */
    public double getMaxPowerScaling() {
        return drivetrain.getMaxPowerScaling();
    }

    /** Returns the useDrive boolean */
    public boolean getUseDrive() { return useDrive; }

    /** Returns the useHeading boolean */
    public boolean getUseHeading() { return useHeading; }

    /** Returns the useTranslational boolean */
    public boolean getUseTranslational() { return useTranslational; }

    /** Returns the useCentripetal boolean */
    public boolean getUseCentripetal() { return useCentripetal; }

    /** Return the teleopDrive boolean */
    public boolean getTeleopDrive() { return teleopDrive; }

    /** Returns the chainIndex of the current PathChain */
    public int getChainIndex() { return chainIndex; }

    /** Returns the current PathChain */
    public PathChain getCurrentPathChain() { return currentPathChain; }

    /** Returns if following a path chain */
    public boolean getFollowingPathChain() { return followingPathChain; }

    /** Return the centripetal scaling */
    public double getCentripetalScaling() { return centripetalScaling; }

    public boolean isTeleopDrive() { return teleopDrive; }
    public Vector getTeleopHeadingVector() { return vectorCalculator.getTeleopHeadingVector(); }
    public Vector getTeleopDriveVector() { return vectorCalculator.getTeleopDriveVector(); }
    public double getHeadingError() { return errorCalculator.getHeadingError(); }
    public Vector getDriveVector() { return vectorCalculator.getDriveVector(); }
    public Vector getCorrectiveVector() { return vectorCalculator.getCorrectiveVector(); }
    public Vector getHeadingVector() { return vectorCalculator.getHeadingVector(); }
    public Vector getTranslationalCorrection() { return vectorCalculator.getTranslationalCorrection(); }
    public Vector getCentripetalForceCorrection() { return vectorCalculator.getCentripetalForceCorrection(); }
    public PathConstraints getConstraints() { return pathConstraints; }
    public void setConstraints(PathConstraints pathConstraints) { this.pathConstraints = pathConstraints; }
    public Drivetrain getDrivetrain() { return drivetrain; }
    public PoseTracker getPoseTracker() { return poseTracker; }
    public ErrorCalculator getErrorCalculator() { return errorCalculator; }
    public VectorCalculator getVectorCalculator() { return vectorCalculator; }
    public DashboardPoseTracker getDashboardPoseTracker() { return dashboardPoseTracker; }

    public void setDrivePIDFCoefficients(FilteredPIDFCoefficients drivePIDFCoefficients) { vectorCalculator.setDrivePIDFCoefficients(drivePIDFCoefficients); }
    public void setSecondaryDrivePIDFCoefficients(FilteredPIDFCoefficients secondaryDrivePIDFCoefficients) { vectorCalculator.setSecondaryDrivePIDFCoefficients(secondaryDrivePIDFCoefficients); }
    public void setHeadingPIDFCoefficients(PIDFCoefficients headingPIDFCoefficients) { vectorCalculator.setHeadingPIDFCoefficients(headingPIDFCoefficients); }
    public void setSecondaryHeadingPIDFCoefficients(PIDFCoefficients secondaryHeadingPIDFCoefficients) { vectorCalculator.setSecondaryHeadingPIDFCoefficients(secondaryHeadingPIDFCoefficients); }
    public void setTranslationalPIDFCoefficients(PIDFCoefficients translationalPIDFCoefficients) { vectorCalculator.setTranslationalPIDFCoefficients(translationalPIDFCoefficients); }
    public void setSecondaryTranslationalPIDFCoefficients(PIDFCoefficients secondaryTranslationalPIDFCoefficients) { vectorCalculator.setSecondaryTranslationalPIDFCoefficients(secondaryTranslationalPIDFCoefficients); }
    
    private double getHeadingGoal(double t) {
        if (currentPathChain != null) {
            return currentPathChain.getHeadingGoal(new PathChain.PathT(chainIndex, t));
        }
        
        return currentPath.getHeadingGoal(t);
    }
    
    private PathPoint updateClosestPose(Pose pose, int steps) {
        PathPoint location = currentPath.updateClosestPose(pose, steps);
        return new PathPoint(location.tValue, new Pose(location.pose.getX(), location.pose.getY(), getHeadingGoal(location.tValue)), location.tangentVector);
    }

    public void debug(TelemetryManager telemetryManager) {
        telemetryManager.debug(
                poseTracker.debugString() + "\n" +
                        errorCalculator.debugString() + "\n" +
                        vectorCalculator.debugString() + "\n" +
                        drivetrain.debugString()
        );
    }
}<|MERGE_RESOLUTION|>--- conflicted
+++ resolved
@@ -1,5 +1,7 @@
 package com.pedropathing.follower;
 
+import com.acmerobotics.dashboard.config.Config;
+import com.bylazar.ftcontrol.panels.configurables.annotations.Configurable;
 import com.bylazar.ftcontrol.panels.integration.TelemetryManager;
 import com.pedropathing.control.FilteredPIDFCoefficients;
 import com.pedropathing.control.PIDFCoefficients;
@@ -38,19 +40,19 @@
     public ErrorCalculator errorCalculator;
     public VectorCalculator vectorCalculator;
     public Drivetrain drivetrain;
-    private final DashboardPoseTracker dashboardPoseTracker;
+    public DashboardPoseTracker dashboardPoseTracker;
 
     private Pose currentPose;
     private PathPoint closestPose;
     private Path currentPath;
     private PathChain currentPathChain;
 
-    private int BEZIER_CURVE_SEARCH_LIMIT;
+    private final int BEZIER_CURVE_SEARCH_LIMIT;
     private int chainIndex;
     private boolean followingPathChain, holdingPosition, isBusy, isTurning, reachedParametricPathEnd, holdPositionAtEnd, teleopDrive;
-    private boolean automaticHoldEnd;
+    private final boolean automaticHoldEnd;
     private double globalMaxPower = 1, centripetalScaling;
-    private double holdPointTranslationalScaling, holdPointHeadingScaling, turnHeadingErrorThreshold;
+    private final double holdPointTranslationalScaling, holdPointHeadingScaling, turnHeadingErrorThreshold;
     private long reachedParametricPathEndTime;
     public boolean useTranslational = true;
     public boolean useCentripetal = true;
@@ -175,7 +177,7 @@
         followingPathChain = false;
         currentPath = new Path(point);
         currentPath.setConstantHeadingInterpolation(heading);
-        closestPose = updateClosestPose(poseTracker.getPose(), 1);
+        closestPose = currentPath.updateClosestPose(poseTracker.getPose(), 1);
     }
 
     /**
@@ -201,7 +203,7 @@
         isBusy = true;
         followingPathChain = false;
         currentPath = path;
-        closestPose = updateClosestPose(poseTracker.getPose(), BEZIER_CURVE_SEARCH_LIMIT);
+        closestPose = currentPath.updateClosestPose(poseTracker.getPose(), BEZIER_CURVE_SEARCH_LIMIT);
     }
 
     /**
@@ -268,11 +270,7 @@
             resetFollowing.run();
             resetFollowing = null;
             isBusy = true;
-<<<<<<< HEAD
-            closestPose = currentPath.updateClosestPose(poseTracker.getPose(), BEZIER_CURVE_SEARCH_LIMIT);
-=======
             closestPose = updateClosestPose(poseTracker.getPose(), constants.BEZIER_CURVE_SEARCH_LIMIT);
->>>>>>> 229684d0
         }
     }
 
@@ -332,16 +330,6 @@
         vectorCalculator.setTeleOpMovementVectors(forward, strafe, turn, isRobotCentric);
     }
 
-    /** Updates variables used by the Follower from Constants. */
-    public void updateConstants() {
-        BEZIER_CURVE_SEARCH_LIMIT = constants.BEZIER_CURVE_SEARCH_LIMIT;
-        holdPointTranslationalScaling = constants.holdPointTranslationalScaling;
-        holdPointHeadingScaling = constants.holdPointHeadingScaling;
-        centripetalScaling = constants.centripetalScaling;
-        turnHeadingErrorThreshold = constants.turnHeadingErrorThreshold;
-        automaticHoldEnd = constants.automaticHoldEnd;
-    }
-
     /** Calls an update to the PoseTracker, which updates the robot's current position estimate. */
     public void updatePose() {
         poseTracker.update();
@@ -349,10 +337,6 @@
         dashboardPoseTracker.update();
     }
 
-    public void updateDrivetrain() {
-        drivetrain.updateConstants();
-    }
-
     /** Calls an update to the ErrorCalculator, which updates the robot's current error. */
     public void updateErrors() {
         errorCalculator.update(currentPose, currentPath, currentPathChain, followingPathChain, closestPose.getPose(), poseTracker.getVelocity(), chainIndex, drivetrain.xMovement());
@@ -374,7 +358,6 @@
         updatePose();
         updateErrors();
         updateVectors();
-        updateDrivetrain();
 
         if (teleopDrive) {
             updateErrorAndVectors();
@@ -717,19 +700,6 @@
     public void setSecondaryHeadingPIDFCoefficients(PIDFCoefficients secondaryHeadingPIDFCoefficients) { vectorCalculator.setSecondaryHeadingPIDFCoefficients(secondaryHeadingPIDFCoefficients); }
     public void setTranslationalPIDFCoefficients(PIDFCoefficients translationalPIDFCoefficients) { vectorCalculator.setTranslationalPIDFCoefficients(translationalPIDFCoefficients); }
     public void setSecondaryTranslationalPIDFCoefficients(PIDFCoefficients secondaryTranslationalPIDFCoefficients) { vectorCalculator.setSecondaryTranslationalPIDFCoefficients(secondaryTranslationalPIDFCoefficients); }
-    
-    private double getHeadingGoal(double t) {
-        if (currentPathChain != null) {
-            return currentPathChain.getHeadingGoal(new PathChain.PathT(chainIndex, t));
-        }
-        
-        return currentPath.getHeadingGoal(t);
-    }
-    
-    private PathPoint updateClosestPose(Pose pose, int steps) {
-        PathPoint location = currentPath.updateClosestPose(pose, steps);
-        return new PathPoint(location.tValue, new Pose(location.pose.getX(), location.pose.getY(), getHeadingGoal(location.tValue)), location.tangentVector);
-    }
 
     public void debug(TelemetryManager telemetryManager) {
         telemetryManager.debug(
