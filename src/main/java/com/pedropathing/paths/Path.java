--- conflicted
+++ resolved
@@ -28,7 +28,15 @@
     private Vector closestPointTangentVector;
     private Vector closestPointNormalVector;
     private Pose closestPose;
-<<<<<<< HEAD
+
+    /**
+     * A multiplier for the zero power acceleration to change the speed at which the robot decelerates at the end of paths.
+     * <p>
+     * Increasing this value will cause the robot to decelerate faster, which may increase the risk of overshoots or localization slippage.
+     * Decreasing this value will slow down the deceleration at the end of the path, making the robot slower but reducing the risk of end-of-path overshoots or localization slippage.
+     * <p>
+     * This can be set individually for each Path, but this is the default value.
+     */
     private Integrator distanceCalculator = new Integrator(Integrator.Differential.TVALUE);
     
     // A multiplier for the zero power acceleration to change the speed the robot decelerates at
@@ -38,17 +46,6 @@
     // Decreasing this will cause the deceleration at the end of the Path to be slower, making the
     // robot slower but reducing risk of end-of-path overshoots or localization slippage.
     // This can be set individually for each Path, but this is the default.
-=======
-
-    /**
-     * A multiplier for the zero power acceleration to change the speed at which the robot decelerates at the end of paths.
-     * <p>
-     * Increasing this value will cause the robot to decelerate faster, which may increase the risk of overshoots or localization slippage.
-     * Decreasing this value will slow down the deceleration at the end of the path, making the robot slower but reducing the risk of end-of-path overshoots or localization slippage.
-     * <p>
-     * This can be set individually for each Path, but this is the default value.
-     */
->>>>>>> 4fabda27
     private double zeroPowerAccelerationMultiplier;
 
     /**
@@ -189,19 +186,10 @@
     }
 
     /**
-<<<<<<< HEAD
      * This gets the closest point from a specified pose to the BezierCurve with a Newton search
      * @param pose the pose
      * @param searchLimit the maximum number of iterations to run
      * @return the closest point
-=======
-     * This gets the closest Point from a specified pose to the BezierCurve with a Newton search
-     * that is limited to some specified step limit.
-     *
-     * @param pose        the pose.
-     * @param searchLimit the maximum number of iterations to run.
-     * @return returns the closest Point.
->>>>>>> 4fabda27
      */
     public PathPoint getClosestPoint(Pose pose, int searchLimit) {
         return getClosestPoint(pose, searchLimit, closestPointTValue);
@@ -217,31 +205,19 @@
     }
 
     /**
-<<<<<<< HEAD
-     * This gets the closest pose to the specified pose.
-     * @return the closest pose
-=======
      * This gets the closest Pose on the BezierCurve to the current Pose.
->>>>>>> 4fabda27
      */
     public PathPoint getClosestPose() {
         return new PathPoint(closestPointTValue, closestPose, closestPointTangentVector);
     }
 
     /**
-<<<<<<< HEAD
-     * This updates the closest pose to the specified pose.
-     * @param currentPose the pose to find the closest point to
-     * @param searchLimit the maximum number of iterations to run
-     * @return the closest point
-=======
      * This updates the closest Pose on the BezierCurve to the current Pose.
      * It will search for the closest point within a specified limit.
      *
      * @param currentPose the current pose of the robot.
      * @param searchLimit the maximum number of iterations to run.
      * @return returns the closest Point on the BezierCurve.
->>>>>>> 4fabda27
      */
     public PathPoint updateClosestPose(Pose currentPose, int searchLimit) {
         PathPoint closestPoint = getClosestPoint(currentPose, searchLimit);
@@ -254,17 +230,9 @@
     }
 
     /**
-<<<<<<< HEAD
      * This updates the closest pose to the specified pose.
      * @param currentPose the pose to find the closest point to
      * @return the closest point
-=======
-     * This updates the closest Pose on the BezierCurve to the current Pose.
-     * It will search for the closest point within a specified limit.
-     *
-     * @param currentPose the current pose of the robot.
-     * @return returns the closest Pose on the BezierCurve.
->>>>>>> 4fabda27
      */
     public PathPoint updateClosestPose(Pose currentPose) {
         return updateClosestPose(currentPose, BEZIER_CURVE_SEARCH_LIMIT);
@@ -340,17 +308,11 @@
     }
 
     /**
-<<<<<<< HEAD
-     * This returns the pose at the specified t-value.
-     * @param t the t-value
-     * @return the pose at the specified t-value
-=======
      * This returns the Pose at a specified t-value. The Pose contains the x and y position, as well
      * as the heading goal at that t-value.
      *
      * @param t the specified t-value.
      * @return returns the Pose at the specified t-value.
->>>>>>> 4fabda27
      */
     public Pose getPose(double t) {
         Pose position = curve.getPose(t);
@@ -358,16 +320,10 @@
     }
 
     /**
-<<<<<<< HEAD
-     * This returns the PathPoint at the specified t-value.
-     * @param t the t-value
-     * @return the PathPoint at the specified t-value
-=======
      * This returns the Pose information at a specified t-value as a PathPoint.
      *
      * @param t the specified t-value.
      * @return returns the PathPoint containing the Pose and tangent Vector at the specified t-value.
->>>>>>> 4fabda27
      */
     public PathPoint getPoseInformation(double t) {
         return new PathPoint(t, getPose(t), getTangentVector(t));
